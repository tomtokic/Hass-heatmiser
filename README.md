--- conflicted
+++ resolved
@@ -2,14 +2,12 @@
 Custom Home Assistant Component for Heatmiser PRT-N Stats
 This component accesses the stats via an IP to RS485 adaptor (I use an ATC_1000)
 
-<<<<<<< HEAD
 To use this custom component:
   1. Create a folder `heatmiser_ndc` within `config/custom_components` folder on your HA system
   2. Upload the files `climate.py`, `heatmiser.py`, `manifest.json` and `_init_.py` to the new `config/custom_components/heatmiser_ndc` folder
   3. and then add the following (edited for your setup) to your configuration.yaml:
-=======
-Upload this custom compenent to your`config/custom_components` folder. Then add to your configuration.yaml as per example below
->>>>>>> 2ff0c2fd
+
+
 
 Notes
 
@@ -40,7 +38,6 @@
       - id: 3
         name: Guest Bed
       - id: 4
-<<<<<<< HEAD
 ```
 
 # Notes
@@ -75,7 +72,4 @@
 service: logger.set_level
 data:
   custom_components.heatmiser_ndc: warning
-=======
-
->>>>>>> 2ff0c2fd
-```+```
